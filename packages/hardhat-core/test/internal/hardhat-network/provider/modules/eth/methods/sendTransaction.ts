--- conflicted
+++ resolved
@@ -1114,7 +1114,6 @@
           assert.equal(await getChainIdFromContract(this.provider), chainId);
         });
 
-<<<<<<< HEAD
         it("Should use the correct value of block.number", async function () {
           const contractAddress = await deployContract(
             this.provider,
@@ -1143,7 +1142,8 @@
           );
 
           assert.equal(contractBlockNumber, blockNumberBeforeTx + 1);
-=======
+        });
+
         it("should reject blob transactions", async function () {
           await assertInvalidInputError(
             this.provider,
@@ -1160,7 +1160,6 @@
             ],
             "An EIP-4844 (shard blob) transaction was received, but Hardhat doesn't have support for them yet."
           );
->>>>>>> 2a280a7a
         });
       });
 
